--- conflicted
+++ resolved
@@ -1,9 +1,7 @@
 {
   "permissions": {
     "allow": [
-<<<<<<< HEAD
-      "Bash(git branch:*)"
-=======
+      "Bash(git branch:*)",
       "Bash(git checkout:*)",
       "Bash(mkdir:*)",
       "Bash(npm run dev:*)",
@@ -13,7 +11,6 @@
       "Bash(git merge:*)",
       "Bash(git add:*)",
       "Bash(git commit:*)"
->>>>>>> 1801b3aa
     ],
     "deny": [],
     "ask": []
